--- conflicted
+++ resolved
@@ -44,11 +44,7 @@
     abort();
 }
 
-<<<<<<< HEAD
-int connect_unix_socket(const char *path)
-=======
-static int connect_unix_socket(char *path)
->>>>>>> c014a88c
+static int connect_unix_socket(const char *path)
 {
     int s;
     size_t len;
