/*
 * The Qubes OS Project, http://www.qubes-os.org
 *
 * Copyright (C) 2010  Rafal Wojtczuk  <rafal@invisiblethingslab.com>
 *
 * This program is free software; you can redistribute it and/or
 * modify it under the terms of the GNU General Public License
 * as published by the Free Software Foundation; either version 2
 * of the License, or (at your option) any later version.
 *
 * This program is distributed in the hope that it will be useful,
 * but WITHOUT ANY WARRANTY; without even the implied warranty of
 * MERCHANTABILITY or FITNESS FOR A PARTICULAR PURPOSE.  See the
 * GNU General Public License for more details.
 *
 * You should have received a copy of the GNU General Public License
 * along with this program; if not, write to the Free Software
 * Foundation, Inc., 51 Franklin Street, Fifth Floor, Boston, MA  02110-1301, USA.
 *
 */
#define _GNU_SOURCE
#include <sys/socket.h>
#include <sys/wait.h>
#include <sys/un.h>
#include <stdio.h>
#include <stdlib.h>
#include <unistd.h>
#include <fcntl.h>
#include <string.h>
#include <getopt.h>
#include "libqrexec-utils.h"
#include "qrexec.h"
#include "qrexec-agent.h"

const bool qrexec_is_fork_server = false;

_Noreturn void handle_vchan_error(const char *op)
{
    fprintf(stderr, "Error while vchan %s, exiting\n", op);
    exit(1);
}

void do_exec(char *const cmd __attribute__((__unused__))) {
    fprintf(stderr, "BUG: do_exec function shouldn't be called!\n");
    exit(1);
}

static int connect_unix_socket(char *path)
{
    int s;
    size_t len;
    struct sockaddr_un remote;

    if ((s = socket(AF_UNIX, SOCK_STREAM, 0)) == -1) {
        perror("socket");
        return -1;
    }

    remote.sun_family = AF_UNIX;
    strncpy(remote.sun_path, path,
            sizeof(remote.sun_path) - 1);
    len = strlen(remote.sun_path) + sizeof(remote.sun_family);
    if (connect(s, (struct sockaddr *) &remote, (socklen_t)len) == -1) {
        perror("connect");
        exit(1);
    }
    return s;
}

static char *get_program_name(char *prog)
{
    char *basename = rindex(prog, '/');
    if (basename)
        return basename + 1;
    else
        return prog;
}

/* Target specification with keyword have changed from $... to @... . Convert
 * the argument appropriately, to avoid breaking user tools.
 */
static void convert_target_name_keyword(char *target)
{
    size_t i;
    size_t len = strlen(target);

    for (i = 0; i < len; i++)
        if (target[i] == '$')
            target[i] = '@';
}

<<<<<<< HEAD
static struct option longopts[] = {
=======
enum {
    opt_no_filter_stdout = 't'+128,
    opt_no_filter_stderr = 'T'+128,
};

struct option longopts[] = {
>>>>>>> 0c11e529
    { "buffer-size", required_argument, 0,  'b' },
    { "filter-escape-chars-stdout", no_argument, 0, 't'},
    { "filter-escape-chars-stderr", no_argument, 0, 'T'},
    { "no-filter-escape-chars-stdout", no_argument, 0, opt_no_filter_stdout},
    { "no-filter-escape-chars-stderr", no_argument, 0, opt_no_filter_stderr},
    { NULL, 0, 0, 0},
};

_Noreturn static void usage(const char *argv0) {
    fprintf(stderr,
            "usage: %s [options] target_vmname program_ident [local_program [local program arguments]]\n",
            argv0);
    fprintf(stderr, "Options:\n");
    fprintf(stderr, "  --buffer-size=BUFFER_SIZE - minimum vchan buffer size (default: 64k)\n");
    fprintf(stderr, "  -t, --filter-escape-chars-stdout - filter non-ASCII and control characters on stdout (default if stdout is a terminal)\n");
    fprintf(stderr, "  -T, --filter-escape-chars-stderr - filter non-ASCII and control characters on stderr (default if stderr is a terminal)\n");
    fprintf(stderr, "  --no-filter-escape-chars-stdout - opposite to --filter-escape-chars-stdout\n");
    fprintf(stderr, "  --no-filter-escape-chars-stderr - opposite to --filter-escape-chars-stderr\n");
    exit(2);
}

int main(int argc, char **argv)
{
    int trigger_fd;
    struct msg_header hdr;
    struct trigger_service_params3 params;
    struct exec_params exec_params;
<<<<<<< HEAD
    ssize_t ret;
    int i;
=======
    size_t service_name_len;
    char *service_name;
    int ret, i;
>>>>>>> 0c11e529
    int start_local_process = 0;
    char *abs_exec_path;
    pid_t child_pid = 0;
    int inpipe[2], outpipe[2];
    int buffer_size = 0;
    int opt;

    while (1) {
        opt = getopt_long(argc, argv, "+tT", longopts, NULL);
        if (opt == -1)
            break;
        switch (opt) {
            case 'b':
                buffer_size = atoi(optarg);
                break;
            case 't':
                replace_chars_stdout = 1;
                break;
            case 'T':
                replace_chars_stderr = 1;
                break;
            case opt_no_filter_stdout:
                replace_chars_stdout = 0;
                break;
            case opt_no_filter_stderr:
                replace_chars_stderr = 0;
                break;
            case '?':
                usage(argv[0]);
        }
    }

    if (argc - optind < 2) {
        usage(argv[0]);
    }
    if (argc - optind > 2) {
        start_local_process = 1;
    }

    if (!start_local_process) {
        if (replace_chars_stdout == -1 && isatty(1))
            replace_chars_stdout = 1;
    }
    if (replace_chars_stderr == -1 && isatty(2))
        replace_chars_stderr = 1;

    service_name = argv[optind + 1];

    service_name_len = strlen(service_name) + 1;

    trigger_fd = connect_unix_socket(QREXEC_AGENT_TRIGGER_PATH);

    hdr.type = MSG_TRIGGER_SERVICE3;
    hdr.len = sizeof(params) + service_name_len;

    memset(&params, 0, sizeof(params));
<<<<<<< HEAD
    strncpy(params.service_name, argv[optind + 1],
            sizeof(params.service_name) - 1);
=======
>>>>>>> 0c11e529

    convert_target_name_keyword(argv[optind]);
    strncpy(params.target_domain, argv[optind],
            sizeof(params.target_domain) - 1);

    snprintf(params.request_id.ident,
            sizeof(params.request_id.ident), "SOCKET");

    if (!write_all(trigger_fd, &hdr, sizeof(hdr))) {
        perror("write(hdr) to agent");
        exit(1);
    }
    if (!write_all(trigger_fd, &params, sizeof(params))) {
        perror("write(params) to agent");
        exit(1);
    }
    if (!write_all(trigger_fd, service_name, service_name_len)) {
        perror("write(command) to agent");
        exit(1);
    }
    ret = read(trigger_fd, &exec_params, sizeof(exec_params));
    if (ret == 0) {
        fprintf(stderr, "Request refused\n");
        exit(126);
    }
    if (ret < 0 || ret != sizeof(exec_params)) {
        perror("read");
        exit(1);
    }

    if (start_local_process) {
        if (socketpair(AF_UNIX, SOCK_STREAM, 0, inpipe) ||
                socketpair(AF_UNIX, SOCK_STREAM, 0, outpipe)) {
            perror("socketpair");
            exit(1);
        }
        prepare_child_env();

        switch (child_pid = fork()) {
            case -1:
                perror("fork");
                exit(-1);
            case 0:
                close(inpipe[1]);
                close(outpipe[0]);
                close(trigger_fd);
                for (i = 0; i < 3; i++) {
                    if (i != 2 || getenv("PASS_LOCAL_STDERR")) {
                        char *env;
                        if (asprintf(&env, "SAVED_FD_%d=%d", i, dup(i)) < 0) {
                            perror("prepare SAVED_FD_");
                            exit(1);
                        }
                        putenv(env);
                    }
                }

                dup2(inpipe[0], 0);
                dup2(outpipe[1], 1);
                close(inpipe[0]);
                close(outpipe[1]);

                abs_exec_path = strdup(argv[optind + 2]);
                argv[optind + 2] = get_program_name(argv[optind + 2]);
                execv(abs_exec_path, argv + optind + 2);
                perror("execv");
                exit(-1);
        }
        close(inpipe[0]);
        close(outpipe[1]);

        ret = handle_data_client(MSG_SERVICE_CONNECT,
                exec_params.connect_domain, exec_params.connect_port,
                inpipe[1], outpipe[0], -1, buffer_size);
    } else {
        ret = handle_data_client(MSG_SERVICE_CONNECT,
                exec_params.connect_domain, exec_params.connect_port,
                1, 0, -1, buffer_size);
    }

    close(trigger_fd);
    if (start_local_process) {
        if (waitpid(child_pid, &i, 0) != -1) {
            if (WIFSIGNALED(i))
                ret = 128 + WTERMSIG(i);
            else
                ret = WEXITSTATUS(i);
        } else {
            perror("wait for local process");
        }
    }

    return (int)ret;
}<|MERGE_RESOLUTION|>--- conflicted
+++ resolved
@@ -89,16 +89,12 @@
             target[i] = '@';
 }
 
-<<<<<<< HEAD
-static struct option longopts[] = {
-=======
 enum {
     opt_no_filter_stdout = 't'+128,
     opt_no_filter_stderr = 'T'+128,
 };
 
-struct option longopts[] = {
->>>>>>> 0c11e529
+static struct option longopts[] = {
     { "buffer-size", required_argument, 0,  'b' },
     { "filter-escape-chars-stdout", no_argument, 0, 't'},
     { "filter-escape-chars-stderr", no_argument, 0, 'T'},
@@ -126,14 +122,9 @@
     struct msg_header hdr;
     struct trigger_service_params3 params;
     struct exec_params exec_params;
-<<<<<<< HEAD
-    ssize_t ret;
-    int i;
-=======
     size_t service_name_len;
     char *service_name;
     int ret, i;
->>>>>>> 0c11e529
     int start_local_process = 0;
     char *abs_exec_path;
     pid_t child_pid = 0;
@@ -190,11 +181,6 @@
     hdr.len = sizeof(params) + service_name_len;
 
     memset(&params, 0, sizeof(params));
-<<<<<<< HEAD
-    strncpy(params.service_name, argv[optind + 1],
-            sizeof(params.service_name) - 1);
-=======
->>>>>>> 0c11e529
 
     convert_target_name_keyword(argv[optind]);
     strncpy(params.target_domain, argv[optind],
