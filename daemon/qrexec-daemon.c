--- conflicted
+++ resolved
@@ -182,12 +182,8 @@
             domain_name, remote_version, QREXEC_PROTOCOL_VERSION, domain_name);
 #undef KDIALOG_CMD
 #undef ZENITY_CMD
-<<<<<<< HEAD
-    return system(text);
-=======
     /* silence -Wunused-result */
     ret = system(text);
->>>>>>> 0c11e529
 }
 
 int handle_agent_hello(libvchan_t *ctrl, const char *domain_name)
@@ -301,16 +297,9 @@
     dup2(logfd, 2);
 
     if (chdir("/var/run/qubes") < 0) {
-<<<<<<< HEAD
-        perror("chdir(\"/var/run/qubes\")");
-        exit(1);
-    }
-
-=======
         perror("chdir /var/run/qubes failed");
         exit(1);
     }
->>>>>>> 0c11e529
     if (setsid() < 0) {
         perror("setsid()");
         exit(1);
