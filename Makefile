--- conflicted
+++ resolved
@@ -12,12 +12,8 @@
 
 install-base:
 	make install -C libqrexec
-<<<<<<< HEAD
 	$(PYTHON) setup.py install -O1 $(PYTHON_PREFIX_ARG) --skip-build --root $(DESTDIR)
-=======
-	$(PYTHON) setup.py install -O1 --skip-build --root $(DESTDIR)
 	ln -s qrexec-policy-exec $(DESTDIR)/usr/bin/qrexec-policy
->>>>>>> b74dd844
 	install -d $(DESTDIR)/usr/lib/qubes -m 755
 	install -t $(DESTDIR)/usr/lib/qubes -m 755 lib/*
 .PHONY: install-base
@@ -33,19 +29,15 @@
 	install -t $(DESTDIR)/etc/qubes-rpc -m 755 qubes-rpc-dom0/*
 	install -d $(DESTDIR)/etc/qubes-rpc/policy -m 775
 	install -d $(DESTDIR)/etc/qubes-rpc/policy/include -m 775
-<<<<<<< HEAD
-	install -t $(DESTDIR)/etc/qubes-rpc/policy -m 664 qubes-rpc-policy/*
 	install -d $(DESTDIR)/etc/xdg/autostart -m 755
 	install -m 644 policy-agent-extra/qrexec-policy-agent.desktop \
 		$(DESTDIR)/etc/xdg/autostart/qrexec-policy-agent.desktop
 	install -d $(DESTDIR)/etc/dbus-1/system.d
 	install -m 644 policy-agent-extra/dbus-org.qubesos.PolicyAgent.conf \
 		$(DESTDIR)/etc/dbus-1/system.d/org.qubesos.PolicyAgent.conf
-=======
 	install -d $(DESTDIR)/etc/qubes/policy.d -m 775
 	install -d $(DESTDIR)/etc/qubes/policy.d/include -m 775
 	install -t $(DESTDIR)/etc/qubes/policy.d -m 664 policy.d/*
->>>>>>> b74dd844
 .PHONY: install-dom0
 
 
